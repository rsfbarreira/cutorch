require 'cutorch'

local tester
local test = {}
local msize = 100
local minsize = 100
local maxsize = 1000
local nloop = 100
local times = {}


local function float(x)
   if type(x) == 'number' then
      return x
   else
      return x:float()
   end
end


local function isEqual(a, b, tolerance, ...)
   local diff = a-b
   tolerance = tolerance or 0.000001
   if type(a) == 'number' then
      return math.abs(diff) < tolerance
   else
      return diff:abs():max() < tolerance
   end
end


local function compareFloatAndCuda(x, fn, ...)
   x_cpu    = x:float()
   x_cuda   = x_cpu:cuda()
   local res_cpu, res_cuda
   if type(fn) == 'string' then
      tester:assertne(x_cuda[fn], nil,
         string.format("Missing function CudaTensor.%s", fn))
      res_cpu  = x_cpu[fn](x_cpu, ...)
      res_cuda = float(x_cuda[fn](x_cuda, ...))
   elseif type(fn) == 'function' then
      res_cpu  = fn(x_cpu, ...)
      res_cuda = float(fn(x_cuda, ...))
   else
      error("Incorrect function type")
   end
   local tolerance = 1e-5
   tester:assert(isEqual(res_cpu, res_cuda, tolerance),
      string.format("Divergent results between CPU and CUDA for function '%s'", fn))
end


local function compareFloatAndCudaTensorArgs(x, fn, ...)
  local x_cpu = x:float()
  local x_cuda = x_cpu:cuda()
  local res_cpu, res_cuda
  -- Transformation of args 
  local tranform_args = function(t, type)
      for k,v in pairs(t) do
        local v_type = torch.Tensor.type(v)
        if v_type == 'torch.FloatTensor' or v_type == 'torch.CudaTensor' or v_type == 'torch.DoubleTensor' then
          t[k] = v:type(type)
        end
      end
    return t
  end
  local cpu_args = tranform_args({...}, 'torch.FloatTensor')
  local cuda_args = tranform_args({...}, 'torch.CudaTensor')
  if type(fn) == 'string' then
      tester:assertne(x_cuda[fn], nil,
         string.format("Missing function CudaTensor.%s", fn))
      res_cpu  = x_cpu[fn](x_cpu, unpack(cpu_args))
      res_cuda = float(x_cuda[fn](x_cuda, unpack(cuda_args)))
   elseif type(fn) == 'function' then
      res_cpu  = fn(x_cpu, unpack(cpu_args))
      res_cuda = float(fn(x_cuda, unpack(cuda_args)))
   else
      error("Incorrect function type")
   end
  local tolerance = 1e-5
  tester:assert(isEqual(res_cpu, res_cuda, tolerance),
      string.format("Divergent results between CPU and CUDA for function '%s'", fn))
end


function test.expand()
   local sz = math.floor(torch.uniform(minsize,maxsize))
   local x = torch.FloatTensor():rand(sz, 1)
   compareFloatAndCuda(x, 'expand', sz, sz)

   x = torch.FloatTensor():rand(1, sz)
   compareFloatAndCuda(x, 'expand', sz, sz)
end


function test.copyNoncontiguous()
   local sz = math.floor(torch.uniform(minsize,maxsize))
   local x = torch.FloatTensor():rand(sz, 1)
   local f = function(src)
      return src.new(sz, sz):copy(src:expand(sz, sz))
   end
   compareFloatAndCuda(x, f)
end

function test.largeNoncontiguous()
  local x = torch.FloatTensor():randn(20, 1, 60, 60)
  local sz = math.floor(torch.uniform(maxsize, 2*maxsize))
  local f = function(src)
    return src.new(20, sz, 60, 60):copy(src:expand(20, sz, 60, 60))
  end
  compareFloatAndCuda(x, f)
end


function test.mean()
   local sz1 = math.floor(torch.uniform(minsize,maxsize))
   local sz2 = math.floor(torch.uniform(minsize,maxsize))
   local x = torch.FloatTensor():rand(sz1, sz2)
   compareFloatAndCuda(x, 'mean')
   compareFloatAndCuda(x, 'mean', 1)
   compareFloatAndCuda(x, 'mean', 2)
end


function test.var()
   local sz1 = math.floor(torch.uniform(minsize,maxsize))
   local sz2 = math.floor(torch.uniform(minsize,maxsize))
   local x = torch.FloatTensor():rand(sz1, sz2)
   compareFloatAndCuda(x, 'var')
   -- multi-dim var is not implemented
   -- compareFloatAndCuda(x, 'var', 1, true)
   -- compareFloatAndCuda(x, 'var', 1, false)
   -- compareFloatAndCuda(x, 'var', 2, true)
   -- compareFloatAndCuda(x, 'var', 2, false)
end


function test.std()
   local sz1 = math.floor(torch.uniform(minsize,maxsize))
   local sz2 = math.floor(torch.uniform(minsize,maxsize))
   local x = torch.FloatTensor():rand(sz1, sz2)
   compareFloatAndCuda(x, 'std')
   -- multi-dim std is not implemented
   -- compareFloatAndCuda(x, 'std', 1, true)
   -- compareFloatAndCuda(x, 'std', 1, false)
   -- compareFloatAndCuda(x, 'std', 2, true)
   -- compareFloatAndCuda(x, 'std', 2, false)
end

function test.index()
   local sz1 = math.floor(torch.uniform(minsize,maxsize))
   local sz2 = math.floor(torch.uniform(minsize,maxsize))
   local sz3 = math.floor(torch.uniform(10,20))
   local x = torch.FloatTensor():rand(sz1, sz2)

  local longIndex = torch.LongTensor{math.floor(torch.uniform(1, sz1)), math.floor(torch.uniform(1, sz1))}
  local index = 1
  compareFloatAndCuda(x, 'index', index, longIndex)

  index = 2
  longIndex =  torch.LongTensor{math.floor(torch.uniform(1, sz2)), math.floor(torch.uniform(1, sz2))}
  compareFloatAndCuda(x, 'index', index, longIndex)

  x = torch.FloatTensor():rand(sz1)
  index = 1
  longIndex = torch.LongTensor{math.floor(torch.uniform(1, sz1)), math.floor(torch.uniform(1, sz1))}
  compareFloatAndCuda(x, 'index', index, longIndex)

   x = torch.FloatTensor():rand(sz1,sz2,sz3)
   index = 3
   longIndex = torch.randperm(sz3):long()
   compareFloatAndCuda(x, 'index', index, longIndex)
end

function test.indexCopy()
  local sz1 = math.floor(torch.uniform(minsize,maxsize))
  local sz2 = math.floor(torch.uniform(minsize,maxsize))
  local x = torch.FloatTensor():rand(sz1, sz2)

  local longIndex = torch.LongTensor{math.floor(torch.uniform(1, sz1)), math.floor(torch.uniform(1, sz1))}
  local index = 1
  local src = x:clone():uniform()
  compareFloatAndCudaTensorArgs(x, 'indexCopy', index, longIndex, src)

  index = 2
  longIndex =  torch.LongTensor{math.floor(torch.uniform(1, sz2)), math.floor(torch.uniform(1, sz2))}
  src = x:clone():uniform():cuda()
  compareFloatAndCudaTensorArgs(x, 'indexCopy', index, longIndex, src)

  x = torch.FloatTensor():rand(sz1)
  index = 1
  longIndex = torch.LongTensor{math.floor(torch.uniform(1, sz1)), math.floor(torch.uniform(1, sz1))}
  src = x:clone():uniform()
  compareFloatAndCudaTensorArgs(x, 'indexCopy', index, longIndex, src)

end

function test.indexFill()
  local sz1 = math.floor(torch.uniform(minsize,maxsize))
  local sz2 = math.floor(torch.uniform(minsize,maxsize))
  local x = torch.FloatTensor():rand(sz1, sz2)

  local longIndex = torch.LongTensor{math.floor(torch.uniform(1, sz1)), math.floor(torch.uniform(1, sz1))}
  local index = 1
  local val = torch.randn(1)[1]
  compareFloatAndCuda(x, 'indexFill', index, longIndex, val)

  index = 2
  longIndex =  torch.LongTensor{math.floor(torch.uniform(1, sz2)), math.floor(torch.uniform(1, sz2))}
  val = torch.randn(1)[1]
  compareFloatAndCuda(x, 'indexFill', index, longIndex, val)

  x = torch.FloatTensor():rand(sz1)
  index = 1
  longIndex = torch.LongTensor{math.floor(torch.uniform(1, sz1)), math.floor(torch.uniform(1, sz1))}
  val = torch.randn(1)[1]
  compareFloatAndCuda(x, 'indexFill', index, longIndex, val)

end

<<<<<<< HEAD
function test.renorm()
  local x = torch.randn(10,5):float()
  local maxnorm = x:norm(2,1):mean()
  
  compareFloatAndCuda(x, 'renorm', 2, 2, maxnorm)

  x = torch.randn(3,4,5)
  compareFloatAndCuda(x, 'renorm', 2, 2, maxnorm)
    
  x = torch.randn(3,4,5)
  compareFloatAndCuda(x, 'renorm', 3, 2, maxnorm)
  
  x = torch.randn(3,4,5,100)
  compareFloatAndCuda(x, 'renorm', 3, 2, maxnorm)
  
  x = torch.randn(3,4,5,100)
  compareFloatAndCuda(x, 'renorm', 4, 2, maxnorm)
=======
function test.indexSelect()
   --  test for speed
   local n_row = math.random(minsize,maxsize)
   local n_col = math.random(minsize,maxsize)
   local n_idx = math.random(n_col)
   
   local x = torch.randn(n_row, n_col):float()
   local indices = torch.randperm(n_idx):long()
   local z = torch.FloatTensor()
   
   local tm = {}
   local title = string.format('indexSelect ')
   times[title] = tm

   z:index(x, 2, indices)
   local groundtruth = z:clone()
   local clock = torch.Timer()
   for i=1,nloop do
      z:index(x, 2, indices)
   end
   tm.cpu = clock:time().real
   
   x = x:cuda()
   z = torch.CudaTensor()
   
   z:index(x, 2, indices)
   local rescuda = z:clone():float()
   clock:reset()
   for i=1,nloop do
      z:index(x, 2, indices)
   end
   tm.gpu = clock:time().real
   
   tester:assertTensorEq(groundtruth, rescuda, 0.00001, "Error in indexSelect")
>>>>>>> acdead83
end


function cutorch.test(tests)
   math.randomseed(os.time())
   torch.manualSeed(os.time())
   tester = torch.Tester()
   tester:add(test)
   tester:run(tests)
<<<<<<< HEAD
=======
   print ''
   for module,tm in pairs(times) do
      print(module .. ': \t average speedup is ' .. (tm.cpu / (tm.gpu or 1e6)))
   end
>>>>>>> acdead83
end

cutorch.test()<|MERGE_RESOLUTION|>--- conflicted
+++ resolved
@@ -218,7 +218,6 @@
 
 end
 
-<<<<<<< HEAD
 function test.renorm()
   local x = torch.randn(10,5):float()
   local maxnorm = x:norm(2,1):mean()
@@ -236,7 +235,8 @@
   
   x = torch.randn(3,4,5,100)
   compareFloatAndCuda(x, 'renorm', 4, 2, maxnorm)
-=======
+end
+
 function test.indexSelect()
    --  test for speed
    local n_row = math.random(minsize,maxsize)
@@ -271,7 +271,6 @@
    tm.gpu = clock:time().real
    
    tester:assertTensorEq(groundtruth, rescuda, 0.00001, "Error in indexSelect")
->>>>>>> acdead83
 end
 
 
@@ -281,13 +280,10 @@
    tester = torch.Tester()
    tester:add(test)
    tester:run(tests)
-<<<<<<< HEAD
-=======
    print ''
    for module,tm in pairs(times) do
       print(module .. ': \t average speedup is ' .. (tm.cpu / (tm.gpu or 1e6)))
    end
->>>>>>> acdead83
 end
 
 cutorch.test()